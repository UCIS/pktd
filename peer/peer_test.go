// Copyright (c) 2015-2016 The btcsuite developers
// Copyright (c) 2016-2018 The Decred developers
// Use of this source code is governed by an ISC
// license that can be found in the LICENSE file.

package peer_test

import (
	"io"
	"net"
	"strconv"
	"testing"
	"time"

	"github.com/decred/go-socks/socks"
	"github.com/pkt-cash/pktd/btcutil/er"
	"github.com/pkt-cash/pktd/chaincfg"
	"github.com/pkt-cash/pktd/chaincfg/chainhash"
	"github.com/pkt-cash/pktd/peer"
	"github.com/pkt-cash/pktd/wire"
	"github.com/pkt-cash/pktd/wire/constants"
	"github.com/pkt-cash/pktd/wire/protocol"
)

// conn mocks a network connection by implementing the net.Conn interface.  It
// is used to test peer connection without actually opening a network
// connection.
type conn struct {
	io.Reader
	io.Writer
	io.Closer

	// local network, address for the connection.
	lnet, laddr string

	// remote network, address for the connection.
	rnet, raddr string

	// mocks socks proxy if true
	proxy bool
}

// LocalAddr returns the local address for the connection.
func (c conn) LocalAddr() net.Addr {
	return &addr{c.lnet, c.laddr}
}

// Remote returns the remote address for the connection.
func (c conn) RemoteAddr() net.Addr {
	if !c.proxy {
		return &addr{c.rnet, c.raddr}
	}
	host, strPort, _ := net.SplitHostPort(c.raddr)
	port, _ := strconv.Atoi(strPort)
	return &socks.ProxiedAddr{
		Net:  c.rnet,
		Host: host,
		Port: port,
	}
}

// Close handles closing the connection.
func (c conn) Close() error {
	if c.Closer == nil {
		return nil
	}
	return c.Closer.Close()
}

func (c conn) SetDeadline(t time.Time) error      { return nil }
func (c conn) SetReadDeadline(t time.Time) error  { return nil }
func (c conn) SetWriteDeadline(t time.Time) error { return nil }

// addr mocks a network address
type addr struct {
	net, address string
}

func (m addr) Network() string { return m.net }
func (m addr) String() string  { return m.address }

// pipe turns two mock connections into a full-duplex connection similar to
// net.Pipe to allow pipe's with (fake) addresses.
func pipe(c1, c2 *conn) (*conn, *conn) {
	r1, w1 := io.Pipe()
	r2, w2 := io.Pipe()

	c1.Writer = w1
	c1.Closer = w1
	c2.Reader = r1
	c1.Reader = r2
	c2.Writer = w2
	c2.Closer = w2

	return c1, c2
}

// peerStats holds the expected peer stats used for testing peer.
type peerStats struct {
	wantUserAgent       string
	wantServices        protocol.ServiceFlag
	wantProtocolVersion uint32
	wantConnected       bool
	wantVersionKnown    bool
	wantVerAckReceived  bool
	wantLastBlock       int32
	wantStartingHeight  int32
	wantLastPingTime    time.Time
	wantLastPingNonce   uint64
	wantLastPingMicros  int64
	wantTimeOffset      int64
	wantBytesSent       uint64
	wantBytesReceived   uint64
	wantWitnessEnabled  bool
}

// testPeer tests the given peer's flags and stats
func testPeer(t *testing.T, p *peer.Peer, s peerStats) {
	if p.UserAgent() != s.wantUserAgent {
		t.Errorf("testPeer: wrong UserAgent - got %v, want %v", p.UserAgent(), s.wantUserAgent)
		return
	}

	if p.Services() != s.wantServices {
		t.Errorf("testPeer: wrong Services - got %v, want %v", p.Services(), s.wantServices)
		return
	}

	if !p.LastPingTime().Equal(s.wantLastPingTime) {
		t.Errorf("testPeer: wrong LastPingTime - got %v, want %v", p.LastPingTime(), s.wantLastPingTime)
		return
	}

	if p.LastPingNonce() != s.wantLastPingNonce {
		t.Errorf("testPeer: wrong LastPingNonce - got %v, want %v", p.LastPingNonce(), s.wantLastPingNonce)
		return
	}

	if p.LastPingMicros() != s.wantLastPingMicros {
		t.Errorf("testPeer: wrong LastPingMicros - got %v, want %v", p.LastPingMicros(), s.wantLastPingMicros)
		return
	}

	if p.VerAckReceived() != s.wantVerAckReceived {
		t.Errorf("testPeer: wrong VerAckReceived - got %v, want %v", p.VerAckReceived(), s.wantVerAckReceived)
		return
	}

	if p.VersionKnown() != s.wantVersionKnown {
		t.Errorf("testPeer: wrong VersionKnown - got %v, want %v", p.VersionKnown(), s.wantVersionKnown)
		return
	}

	if p.ProtocolVersion() != s.wantProtocolVersion {
		t.Errorf("testPeer: wrong ProtocolVersion - got %v, want %v", p.ProtocolVersion(), s.wantProtocolVersion)
		return
	}

	if p.LastBlock() != s.wantLastBlock {
		t.Errorf("testPeer: wrong LastBlock - got %v, want %v", p.LastBlock(), s.wantLastBlock)
		return
	}

	// Allow for a deviation of 1s, as the second may tick when the message is
	// in transit and the protocol doesn't support any further precision.
	if p.TimeOffset() != s.wantTimeOffset && p.TimeOffset() != s.wantTimeOffset-1 {
		t.Errorf("testPeer: wrong TimeOffset - got %v, want %v or %v", p.TimeOffset(),
			s.wantTimeOffset, s.wantTimeOffset-1)
		return
	}

	if p.BytesSent() != s.wantBytesSent {
		t.Errorf("testPeer: wrong BytesSent - got %v, want %v", p.BytesSent(), s.wantBytesSent)
		return
	}

	if p.BytesReceived() != s.wantBytesReceived {
		t.Errorf("testPeer: wrong BytesReceived - got %v, want %v", p.BytesReceived(), s.wantBytesReceived)
		return
	}

	if p.StartingHeight() != s.wantStartingHeight {
		t.Errorf("testPeer: wrong StartingHeight - got %v, want %v", p.StartingHeight(), s.wantStartingHeight)
		return
	}

	if p.Connected() != s.wantConnected {
		t.Errorf("testPeer: wrong Connected - got %v, want %v", p.Connected(), s.wantConnected)
		return
	}

	if p.IsWitnessEnabled() != s.wantWitnessEnabled {
		t.Errorf("testPeer: wrong WitnessEnabled - got %v, want %v",
			p.IsWitnessEnabled(), s.wantWitnessEnabled)
		return
	}

	stats := p.StatsSnapshot()
	if p.ID() != stats.ID {
		t.Errorf("testPeer: wrong ID - got %v, want %v", p.ID(), stats.ID)
		return
	}

	stats = p.StatsSnapshot()
	if p.Addr() != stats.Addr {
		t.Errorf("testPeer: wrong Addr - got %v, want %v", p.Addr(), stats.Addr)
		return
	}

	stats = p.StatsSnapshot()
	if stats.LastSend != time.Unix(0, 0) {
		if p.LastSend() != stats.LastSend {
			t.Errorf("testPeer: wrong LastSend - got %v, want %v", p.LastSend(), stats.LastSend)
			return
		}
	}

	stats = p.StatsSnapshot()
	if stats.LastRecv != time.Unix(0,0 ) {
		if p.LastRecv() != stats.LastRecv {
			t.Errorf("testPeer: wrong LastRecv - got %v, want %v", p.LastRecv(), stats.LastRecv)
			return
		}
	}
}

// TestPeerConnection tests connection between inbound and outbound peers.
func TestPeerConnection(t *testing.T) {
	peer.TstAllowSelfConns()
	verack := make(chan struct{})
	peer1Cfg := &peer.Config{
		Listeners: peer.MessageListeners{
			OnVerAck: func(p *peer.Peer, msg *wire.MsgVerAck) {
				verack <- struct{}{}
			},
			OnWrite: func(p *peer.Peer, bytesWritten int, msg wire.Message,
				err er.R) {
				if _, ok := msg.(*wire.MsgVerAck); ok {
					verack <- struct{}{}
				}
			},
		},
		UserAgentName:     "peer",
		UserAgentVersion:  "1.0",
		UserAgentComments: []string{"comment"},
		ChainParams:       &chaincfg.MainNetParams,
		ProtocolVersion:   protocol.RejectVersion, // Configure with older version
		Services:          0,
<<<<<<< HEAD
		TrickleInterval:   time.Second * 2,
=======
		TrickleInterval:   time.Second * 1,
>>>>>>> 70eabf2d
	}
	peer2Cfg := &peer.Config{
		Listeners:         peer1Cfg.Listeners,
		UserAgentName:     "peer",
		UserAgentVersion:  "1.0",
		UserAgentComments: []string{"comment"},
		ChainParams:       &chaincfg.MainNetParams,
		Services:          protocol.SFNodeNetwork | protocol.SFNodeWitness,
<<<<<<< HEAD
		TrickleInterval:   time.Second * 2,
=======
		TrickleInterval:   time.Second * 1,
>>>>>>> 70eabf2d
	}

	wantStats1 := peerStats{
		wantUserAgent:       wire.DefaultUserAgent + "peer:1.0(comment)/",
		wantServices:        0,
		wantProtocolVersion: protocol.RejectVersion,
		wantConnected:       true,
		wantVersionKnown:    true,
		wantVerAckReceived:  true,
		wantLastPingTime:    time.Time{},
		wantLastPingNonce:   uint64(0),
		wantLastPingMicros:  int64(0),
		wantTimeOffset:      int64(0),
		wantBytesSent:       167, // 143 version + 24 verack
		wantBytesReceived:   167,
		wantWitnessEnabled:  false,
	}
	wantStats2 := peerStats{
		wantUserAgent:       wire.DefaultUserAgent + "peer:1.0(comment)/",
		wantServices:        protocol.SFNodeNetwork | protocol.SFNodeWitness,
		wantProtocolVersion: protocol.RejectVersion,
		wantConnected:       true,
		wantVersionKnown:    true,
		wantVerAckReceived:  true,
		wantLastPingTime:    time.Time{},
		wantLastPingNonce:   uint64(0),
		wantLastPingMicros:  int64(0),
		wantTimeOffset:      int64(0),
		wantBytesSent:       167, // 143 version + 24 verack
		wantBytesReceived:   167,
		wantWitnessEnabled:  true,
	}

	tests := []struct {
		name  string
		setup func() (*peer.Peer, *peer.Peer, er.R)
	}{
		{
			"basic handshake",
			func() (*peer.Peer, *peer.Peer, er.R) {
				inConn, outConn := pipe(
					&conn{raddr: "10.0.0.1:8333"},
					&conn{raddr: "10.0.0.2:8333"},
				)
				inPeer := peer.NewInboundPeer(peer1Cfg)
				inPeer.AssociateConnection(inConn)

				outPeer, err := peer.NewOutboundPeer(peer2Cfg, "10.0.0.2:8333")
				if err != nil {
					return nil, nil, err
				}
				outPeer.AssociateConnection(outConn)

				for i := 0; i < 4; i++ {
					select {
					case <-verack:
					case <-time.After(time.Second):
						return nil, nil, er.New("verack timeout")
					}
				}
				return inPeer, outPeer, nil
			},
		},
		{
			"socks proxy",
			func() (*peer.Peer, *peer.Peer, er.R) {
				inConn, outConn := pipe(
					&conn{raddr: "10.0.0.1:8333", proxy: true},
					&conn{raddr: "10.0.0.2:8333"},
				)
				inPeer := peer.NewInboundPeer(peer1Cfg)
				inPeer.AssociateConnection(inConn)

				outPeer, err := peer.NewOutboundPeer(peer2Cfg, "10.0.0.2:8333")
				if err != nil {
					return nil, nil, err
				}
				outPeer.AssociateConnection(outConn)

				for i := 0; i < 4; i++ {
					select {
					case <-verack:
					case <-time.After(time.Second):
						return nil, nil, er.New("verack timeout")
					}
				}
				return inPeer, outPeer, nil
			},
		},
	}
	t.Logf("Running %d tests", len(tests))
	for i, test := range tests {
		inPeer, outPeer, err := test.setup()
		if err != nil {
			t.Errorf("TestPeerConnection setup #%d: unexpected err %v", i, err)
			return
		}
		testPeer(t, inPeer, wantStats2)
		testPeer(t, outPeer, wantStats1)

		inPeer.Disconnect()
		outPeer.Disconnect()
		inPeer.WaitForDisconnect()
		outPeer.WaitForDisconnect()
	}
}

// TestPeerListeners tests that the peer listeners are called as expected.
func TestPeerListeners(t *testing.T) {
	verack := make(chan struct{}, 1)
	ok := make(chan wire.Message, 20)
	peerCfg := &peer.Config{
		Listeners: peer.MessageListeners{
			OnGetAddr: func(p *peer.Peer, msg *wire.MsgGetAddr) {
				ok <- msg
			},
			OnAddr: func(p *peer.Peer, msg *wire.MsgAddr) {
				ok <- msg
			},
			OnPing: func(p *peer.Peer, msg *wire.MsgPing) {
				ok <- msg
			},
			OnPong: func(p *peer.Peer, msg *wire.MsgPong) {
				ok <- msg
			},
			OnMemPool: func(p *peer.Peer, msg *wire.MsgMemPool) {
				ok <- msg
			},
			OnTx: func(p *peer.Peer, msg *wire.MsgTx) {
				ok <- msg
			},
			OnBlock: func(p *peer.Peer, msg *wire.MsgBlock, buf []byte) {
				ok <- msg
			},
			OnInv: func(p *peer.Peer, msg *wire.MsgInv) {
				ok <- msg
			},
			OnHeaders: func(p *peer.Peer, msg *wire.MsgHeaders) {
				ok <- msg
			},
			OnNotFound: func(p *peer.Peer, msg *wire.MsgNotFound) {
				ok <- msg
			},
			OnGetData: func(p *peer.Peer, msg *wire.MsgGetData) {
				ok <- msg
			},
			OnGetBlocks: func(p *peer.Peer, msg *wire.MsgGetBlocks) {
				ok <- msg
			},
			OnGetHeaders: func(p *peer.Peer, msg *wire.MsgGetHeaders) {
				ok <- msg
			},
			OnGetCFilters: func(p *peer.Peer, msg *wire.MsgGetCFilters) {
				ok <- msg
			},
			OnGetCFHeaders: func(p *peer.Peer, msg *wire.MsgGetCFHeaders) {
				ok <- msg
			},
			OnGetCFCheckpt: func(p *peer.Peer, msg *wire.MsgGetCFCheckpt) {
				ok <- msg
			},
			OnCFilter: func(p *peer.Peer, msg *wire.MsgCFilter) {
				ok <- msg
			},
			OnCFHeaders: func(p *peer.Peer, msg *wire.MsgCFHeaders) {
				ok <- msg
			},
			OnFeeFilter: func(p *peer.Peer, msg *wire.MsgFeeFilter) {
				ok <- msg
			},
			OnFilterAdd: func(p *peer.Peer, msg *wire.MsgFilterAdd) {
				ok <- msg
			},
			OnFilterClear: func(p *peer.Peer, msg *wire.MsgFilterClear) {
				ok <- msg
			},
			OnFilterLoad: func(p *peer.Peer, msg *wire.MsgFilterLoad) {
				ok <- msg
			},
			OnMerkleBlock: func(p *peer.Peer, msg *wire.MsgMerkleBlock) {
				ok <- msg
			},
			OnVersion: func(p *peer.Peer, msg *wire.MsgVersion) *wire.MsgReject {
				ok <- msg
				return nil
			},
			OnVerAck: func(p *peer.Peer, msg *wire.MsgVerAck) {
				verack <- struct{}{}
			},
			OnReject: func(p *peer.Peer, msg *wire.MsgReject) {
				ok <- msg
			},
			OnSendHeaders: func(p *peer.Peer, msg *wire.MsgSendHeaders) {
				ok <- msg
			},
		},
		UserAgentName:     "peer",
		UserAgentVersion:  "1.0",
		UserAgentComments: []string{"comment"},
		ChainParams:       &chaincfg.MainNetParams,
		Services:          protocol.SFNodeBloom,
<<<<<<< HEAD
		TrickleInterval:   time.Second * 2,
=======
		TrickleInterval:   time.Second * 1,
>>>>>>> 70eabf2d
	}
	inConn, outConn := pipe(
		&conn{raddr: "10.0.0.1:8333"},
		&conn{raddr: "10.0.0.2:8333"},
	)
	inPeer := peer.NewInboundPeer(peerCfg)
	inPeer.AssociateConnection(inConn)

	peerCfg.Listeners = peer.MessageListeners{
		OnVerAck: func(p *peer.Peer, msg *wire.MsgVerAck) {
			verack <- struct{}{}
		},
	}
	outPeer, err := peer.NewOutboundPeer(peerCfg, "10.0.0.1:8333")
	if err != nil {
		t.Errorf("NewOutboundPeer: unexpected err %v\n", err)
		return
	}
	outPeer.AssociateConnection(outConn)

	for i := 0; i < 2; i++ {
		select {
		case <-verack:
		case <-time.After(time.Second * 1):
			t.Errorf("TestPeerListeners: verack timeout\n")
			return
		}
	}

	tests := []struct {
		listener string
		msg      wire.Message
	}{
		{
			"OnGetAddr",
			wire.NewMsgGetAddr(),
		},
		{
			"OnAddr",
			wire.NewMsgAddr(),
		},
		{
			"OnPing",
			wire.NewMsgPing(42),
		},
		{
			"OnPong",
			wire.NewMsgPong(42),
		},
		{
			"OnMemPool",
			wire.NewMsgMemPool(),
		},
		{
			"OnTx",
			wire.NewMsgTx(constants.TxVersion),
		},
		{
			"OnBlock",
			wire.NewMsgBlock(wire.NewBlockHeader(1,
				&chainhash.Hash{}, &chainhash.Hash{}, 1, 1)),
		},
		{
			"OnInv",
			wire.NewMsgInv(),
		},
		{
			"OnHeaders",
			wire.NewMsgHeaders(),
		},
		{
			"OnNotFound",
			wire.NewMsgNotFound(),
		},
		{
			"OnGetData",
			wire.NewMsgGetData(),
		},
		{
			"OnGetBlocks",
			wire.NewMsgGetBlocks(&chainhash.Hash{}),
		},
		{
			"OnGetHeaders",
			wire.NewMsgGetHeaders(),
		},
		{
			"OnGetCFilters",
			wire.NewMsgGetCFilters(wire.GCSFilterRegular, 0, &chainhash.Hash{}),
		},
		{
			"OnGetCFHeaders",
			wire.NewMsgGetCFHeaders(wire.GCSFilterRegular, 0, &chainhash.Hash{}),
		},
		{
			"OnGetCFCheckpt",
			wire.NewMsgGetCFCheckpt(wire.GCSFilterRegular, &chainhash.Hash{}),
		},
		{
			"OnCFilter",
			wire.NewMsgCFilter(wire.GCSFilterRegular, &chainhash.Hash{},
				[]byte("payload")),
		},
		{
			"OnCFHeaders",
			wire.NewMsgCFHeaders(),
		},
		{
			"OnFeeFilter",
			wire.NewMsgFeeFilter(15000),
		},
		{
			"OnFilterAdd",
			wire.NewMsgFilterAdd([]byte{0x01}),
		},
		{
			"OnFilterClear",
			wire.NewMsgFilterClear(),
		},
		{
			"OnFilterLoad",
			wire.NewMsgFilterLoad([]byte{0x01}, 10, 0, wire.BloomUpdateNone),
		},
		{
			"OnMerkleBlock",
			wire.NewMsgMerkleBlock(wire.NewBlockHeader(1,
				&chainhash.Hash{}, &chainhash.Hash{}, 1, 1)),
		},
		// only one version message is allowed
		// only one verack message is allowed
		{
			"OnReject",
			wire.NewMsgReject("block", wire.RejectDuplicate, "dupe block"),
		},
		{
			"OnSendHeaders",
			wire.NewMsgSendHeaders(),
		},
	}
	t.Logf("Running %d tests", len(tests))
	for _, test := range tests {
		// Queue the test message
		outPeer.QueueMessage(test.msg, nil)
		select {
		case <-ok:
		case <-time.After(time.Second * 1):
			t.Errorf("TestPeerListeners: %s timeout", test.listener)
			return
		}
	}
	inPeer.Disconnect()
	outPeer.Disconnect()
}

// TestOutboundPeer tests that the outbound peer works as expected.
func TestOutboundPeer(t *testing.T) {

	peerCfg := &peer.Config{
		NewestBlock: func() (*chainhash.Hash, int32, er.R) {
			return nil, 0, er.New("newest block not found")
		},
		UserAgentName:     "peer",
		UserAgentVersion:  "1.0",
		UserAgentComments: []string{"comment"},
		ChainParams:       &chaincfg.MainNetParams,
		Services:          0,
<<<<<<< HEAD
		TrickleInterval:   time.Second * 2,
=======
		TrickleInterval:   time.Second * 1,
>>>>>>> 70eabf2d
	}

	r, w := io.Pipe()
	c := &conn{raddr: "10.0.0.1:8333", Writer: w, Reader: r}

	p, err := peer.NewOutboundPeer(peerCfg, "10.0.0.1:8333")
	if err != nil {
		t.Errorf("NewOutboundPeer: unexpected err - %v\n", err)
		return
	}

	// Test trying to connect twice.
	p.AssociateConnection(c)
	p.AssociateConnection(c)

	disconnected := make(chan struct{})
	go func() {
		p.WaitForDisconnect()
		disconnected <- struct{}{}
	}()

	select {
	case <-disconnected:
		close(disconnected)
	case <-time.After(time.Second):
		t.Fatal("Peer did not automatically disconnect.")
	}

	if p.Connected() {
		t.Fatalf("Should not be connected as NewestBlock produces error.")
	}

	// Test Queue Inv
	fakeBlockHash := &chainhash.Hash{0: 0x00, 1: 0x01}
	fakeInv := wire.NewInvVect(wire.InvTypeBlock, fakeBlockHash)

	// Should be noops as the peer could not connect.
	p.QueueInventory(fakeInv)
	p.AddKnownInventory(fakeInv)
	p.QueueInventory(fakeInv)

	fakeMsg := wire.NewMsgVerAck()
	p.QueueMessage(fakeMsg, nil)
	done := make(chan struct{})
	p.QueueMessage(fakeMsg, done)
	<-done
	p.Disconnect()

	// Test NewestBlock
	var newestBlock = func() (*chainhash.Hash, int32, er.R) {
		hashStr := "14a0810ac680a3eb3f82edc878cea25ec41d6b790744e5daeef"
		hash, err := chainhash.NewHashFromStr(hashStr)
		if err != nil {
			return nil, 0, err
		}
		return hash, 234439, nil
	}

	peerCfg.NewestBlock = newestBlock
	r1, w1 := io.Pipe()
	c1 := &conn{raddr: "10.0.0.1:8333", Writer: w1, Reader: r1}
	p1, err := peer.NewOutboundPeer(peerCfg, "10.0.0.1:8333")
	if err != nil {
		t.Errorf("NewOutboundPeer: unexpected err - %v\n", err)
		return
	}
	p1.AssociateConnection(c1)

	// Test update latest block
	latestBlockHash, err := chainhash.NewHashFromStr("1a63f9cdff1752e6375c8c76e543a71d239e1a2e5c6db1aa679")
	if err != nil {
		t.Errorf("NewHashFromStr: unexpected err %v\n", err)
		return
	}
	p1.UpdateLastAnnouncedBlock(latestBlockHash)
	p1.UpdateLastBlockHeight(234440)
	if p1.LastAnnouncedBlock() != latestBlockHash {
		t.Errorf("LastAnnouncedBlock: wrong block - got %v, want %v",
			p1.LastAnnouncedBlock(), latestBlockHash)
		return
	}

	// Test Queue Inv after connection
	p1.QueueInventory(fakeInv)
	p1.Disconnect()

	// Test regression
	peerCfg.ChainParams = &chaincfg.RegressionNetParams
	peerCfg.Services = protocol.SFNodeBloom
	r2, w2 := io.Pipe()
	c2 := &conn{raddr: "10.0.0.1:8333", Writer: w2, Reader: r2}
	p2, err := peer.NewOutboundPeer(peerCfg, "10.0.0.1:8333")
	if err != nil {
		t.Errorf("NewOutboundPeer: unexpected err - %v\n", err)
		return
	}
	p2.AssociateConnection(c2)

	// Test PushXXX
	var addrs []*wire.NetAddress
	for i := 0; i < 5; i++ {
		na := wire.NetAddress{}
		addrs = append(addrs, &na)
	}
	if _, err := p2.PushAddrMsg(addrs); err != nil {
		t.Errorf("PushAddrMsg: unexpected err %v\n", err)
		return
	}
	if err := p2.PushGetBlocksMsg(nil, &chainhash.Hash{}); err != nil {
		t.Errorf("PushGetBlocksMsg: unexpected err %v\n", err)
		return
	}
	if err := p2.PushGetHeadersMsg(nil, &chainhash.Hash{}); err != nil {
		t.Errorf("PushGetHeadersMsg: unexpected err %v\n", err)
		return
	}

	p2.PushRejectMsg("block", wire.RejectMalformed, "malformed", nil, false)
	p2.PushRejectMsg("block", wire.RejectInvalid, "invalid", nil, false)

	// Test Queue Messages
	p2.QueueMessage(wire.NewMsgGetAddr(), nil)
	p2.QueueMessage(wire.NewMsgPing(1), nil)
	p2.QueueMessage(wire.NewMsgMemPool(), nil)
	p2.QueueMessage(wire.NewMsgGetData(), nil)
	p2.QueueMessage(wire.NewMsgGetHeaders(), nil)
	p2.QueueMessage(wire.NewMsgFeeFilter(20000), nil)

	p2.Disconnect()
}

// Tests that the node disconnects from peers with an unsupported protocol
// version.
func TestUnsupportedVersionPeer(t *testing.T) {
	peerCfg := &peer.Config{
		UserAgentName:     "peer",
		UserAgentVersion:  "1.0",
		UserAgentComments: []string{"comment"},
		ChainParams:       &chaincfg.MainNetParams,
		Services:          0,
<<<<<<< HEAD
		TrickleInterval:   time.Second * 2,
=======
		TrickleInterval:   time.Second * 1,
>>>>>>> 70eabf2d
	}

	localNA := wire.NewNetAddressIPPort(
		net.ParseIP("10.0.0.1"),
		uint16(8333),
		protocol.SFNodeNetwork,
	)
	remoteNA := wire.NewNetAddressIPPort(
		net.ParseIP("10.0.0.2"),
		uint16(8333),
		protocol.SFNodeNetwork,
	)
	localConn, remoteConn := pipe(
		&conn{laddr: "10.0.0.1:8333", raddr: "10.0.0.2:8333"},
		&conn{laddr: "10.0.0.2:8333", raddr: "10.0.0.1:8333"},
	)

	p, err := peer.NewOutboundPeer(peerCfg, "10.0.0.1:8333")
	if err != nil {
		t.Fatalf("NewOutboundPeer: unexpected err - %v\n", err)
	}
	p.AssociateConnection(localConn)

	// Read outbound messages to peer into a channel
	outboundMessages := make(chan wire.Message)
	go func() {
		for {
			_, msg, _, err := wire.ReadMessageN(
				remoteConn,
				p.ProtocolVersion(),
				peerCfg.ChainParams.Net,
			)
			if er.Wrapped(err) == io.EOF {
				close(outboundMessages)
				return
			}
			if err != nil {
				t.Errorf("Error reading message from local node: %v\n", err)
				return
			}

			outboundMessages <- msg
		}
	}()

	// Read version message sent to remote peer
	select {
	case msg := <-outboundMessages:
		if _, ok := msg.(*wire.MsgVersion); !ok {
			t.Fatalf("Expected version message, got [%s]", msg.Command())
		}
	case <-time.After(time.Second):
		t.Fatal("Peer did not send version message")
	}

	// Remote peer writes version message advertising invalid protocol version 1
	invalidVersionMsg := wire.NewMsgVersion(remoteNA, localNA, 0, 0)
	invalidVersionMsg.ProtocolVersion = 1

	_, err = wire.WriteMessageN(
		remoteConn.Writer,
		invalidVersionMsg,
		uint32(invalidVersionMsg.ProtocolVersion),
		peerCfg.ChainParams.Net,
	)
	if err != nil {
		t.Fatalf("wire.WriteMessageN: unexpected err - %v\n", err)
	}

	// Expect peer to disconnect automatically
	disconnected := make(chan struct{})
	go func() {
		p.WaitForDisconnect()
		disconnected <- struct{}{}
	}()

	select {
	case <-disconnected:
		close(disconnected)
	case <-time.After(time.Second):
		t.Fatal("Peer did not automatically disconnect")
	}

	// Expect no further outbound messages from peer
	select {
	case msg, chanOpen := <-outboundMessages:
		if chanOpen {
			t.Fatalf("Expected no further messages, received [%s]", msg.Command())
		}
	case <-time.After(time.Second):
		t.Fatal("Timeout waiting for remote reader to close")
	}
}

func init() {
	// Allow self connection when running the tests.
	peer.TstAllowSelfConns()
}<|MERGE_RESOLUTION|>--- conflicted
+++ resolved
@@ -216,7 +216,7 @@
 	}
 
 	stats = p.StatsSnapshot()
-	if stats.LastRecv != time.Unix(0,0 ) {
+	if stats.LastRecv != time.Unix(0, 0) {
 		if p.LastRecv() != stats.LastRecv {
 			t.Errorf("testPeer: wrong LastRecv - got %v, want %v", p.LastRecv(), stats.LastRecv)
 			return
@@ -246,11 +246,7 @@
 		ChainParams:       &chaincfg.MainNetParams,
 		ProtocolVersion:   protocol.RejectVersion, // Configure with older version
 		Services:          0,
-<<<<<<< HEAD
-		TrickleInterval:   time.Second * 2,
-=======
 		TrickleInterval:   time.Second * 1,
->>>>>>> 70eabf2d
 	}
 	peer2Cfg := &peer.Config{
 		Listeners:         peer1Cfg.Listeners,
@@ -259,11 +255,7 @@
 		UserAgentComments: []string{"comment"},
 		ChainParams:       &chaincfg.MainNetParams,
 		Services:          protocol.SFNodeNetwork | protocol.SFNodeWitness,
-<<<<<<< HEAD
-		TrickleInterval:   time.Second * 2,
-=======
 		TrickleInterval:   time.Second * 1,
->>>>>>> 70eabf2d
 	}
 
 	wantStats1 := peerStats{
@@ -465,11 +457,7 @@
 		UserAgentComments: []string{"comment"},
 		ChainParams:       &chaincfg.MainNetParams,
 		Services:          protocol.SFNodeBloom,
-<<<<<<< HEAD
-		TrickleInterval:   time.Second * 2,
-=======
 		TrickleInterval:   time.Second * 1,
->>>>>>> 70eabf2d
 	}
 	inConn, outConn := pipe(
 		&conn{raddr: "10.0.0.1:8333"},
@@ -636,11 +624,7 @@
 		UserAgentComments: []string{"comment"},
 		ChainParams:       &chaincfg.MainNetParams,
 		Services:          0,
-<<<<<<< HEAD
-		TrickleInterval:   time.Second * 2,
-=======
 		TrickleInterval:   time.Second * 1,
->>>>>>> 70eabf2d
 	}
 
 	r, w := io.Pipe()
@@ -781,11 +765,7 @@
 		UserAgentComments: []string{"comment"},
 		ChainParams:       &chaincfg.MainNetParams,
 		Services:          0,
-<<<<<<< HEAD
-		TrickleInterval:   time.Second * 2,
-=======
 		TrickleInterval:   time.Second * 1,
->>>>>>> 70eabf2d
 	}
 
 	localNA := wire.NewNetAddressIPPort(
